--- conflicted
+++ resolved
@@ -257,12 +257,11 @@
 
         return self.parent_grid_class(size=size, offset=new_offset, crs=crs)
 
-<<<<<<< HEAD
     @validate_index
     def to_shapely_rs(self, index):
         wkb = self._grid.multipolygon_wkb(index.index)
         return shapely.from_wkb(wkb.hex())
-=======
+
 
 class BoundedTriGrid(BoundedGrid, TriGrid):
     def __init__(self, data, *args, bounds, **kwargs):
@@ -459,5 +458,4 @@
             )
         centroid_topleft = (self.bounds[0] + self.dx / 2, self.bounds[3] - self.dy / 2)
         index_topleft = self.cell_at_point(centroid_topleft)
-        return (index_topleft.y - index.y, index.x - index_topleft.x)
->>>>>>> 8efc1704
+        return (index_topleft.y - index.y, index.x - index_topleft.x)