import numpy
import pytest
import shapely

from gridkit import HexGrid
from gridkit.rect_grid import BoundedRectGrid, RectGrid


def test_cell_size_init():
    with pytest.raises(ValueError):
        RectGrid(dx=1)

    with pytest.raises(ValueError):
        RectGrid(dy=1)

    with pytest.raises(ValueError):
        RectGrid(dy=1, size=1)

    with pytest.raises(ValueError):
        RectGrid(dy=1, size=1)

    with pytest.raises(ValueError):
        RectGrid(dy=1, dx=1, size=1)

    with pytest.raises(ValueError):
        RectGrid(dy=1, dx=1, area=1)

    with pytest.raises(ValueError):
        RectGrid(area=1, size=1)

    with pytest.raises(ValueError):
        RectGrid(dy=1, area=1)

    grid = RectGrid(dx=2, dy=3)
    assert grid.size is None

    grid = RectGrid(dx=2, dy=2)
    numpy.testing.assert_allclose(grid.size, 2)


@pytest.mark.parametrize("area", [0.1, 123, 987.6])
def test_area_init(area):
    grid = RectGrid(area=area)
    numpy.testing.assert_allclose(grid.area, area)
    numpy.testing.assert_allclose(grid.dx, area**0.5)
    numpy.testing.assert_allclose(grid.dy, area**0.5)
    numpy.testing.assert_allclose(grid.size, area**0.5)


@pytest.mark.parametrize(
    "points, expected_ids",
    [
        [(340, -14.2), (68, -8)],  # test single point as tuple
        [[[14, 3], [-8, 1]], [[2, 1], [-2, 0]]],  # test multiple points as stacked list
        [
            numpy.array([[14, 3], [-8, 1]]),
            numpy.array([[2, 1], [-2, 0]]),
        ],  # test multiple points as numpy ndarray
    ],
)
def test_cell_at_point(points, expected_ids):
    # TODO: take offset into account
    ids = RectGrid(dx=5, dy=2).cell_at_point(points)
    numpy.testing.assert_allclose(ids, expected_ids)


def test_centroid():
    grid = RectGrid(dx=5, dy=2)
    indices = [(-1, 1), (1, -4)]
    expected_centroids = numpy.array([[-2.5, 3], [7.5, -7]])

    centroids = grid.centroid(indices)
    numpy.testing.assert_allclose(centroids, expected_centroids)


@pytest.mark.parametrize(
    "mode, expected_bounds",
    [
        ["expand", (-8, 1, -3, 6.5)],
        ["contract", (-7, 1.5, -4, 6)],
        ["nearest", (-7, 1.5, -3, 6.5)],
    ],
)
def test_align_bounds(mode, expected_bounds):
    grid = RectGrid(dx=1, dy=0.5)
    bounds = (-7.2, 1.4, -3.2, 6.4)

    new_bounds = grid.align_bounds(bounds, mode=mode)
    numpy.testing.assert_allclose(new_bounds, expected_bounds)


@pytest.mark.parametrize("mode", ("expand", "contract", "nearest"))
def test_align_bounds_with_are_bounds_aligned(mode):
    grid = RectGrid(dx=3, dy=6, offset=(1, 2))
    bounds = (-7, -5, -1, 6.4)
    new_bounds = grid.align_bounds(bounds, mode=mode)
    assert grid.are_bounds_aligned(new_bounds), "Bounds are not aligned"


def test_cells_in_bounds():
    grid = RectGrid(dx=1, dy=2)
    bounds = (-5.2, 1.4, -3.2, 2.4)

    expected_ids = numpy.array(
        [
            [[-6.0, 1.0], [-5.0, 1.0], [-4.0, 1.0]],
            [[-6.0, 0.0], [-5.0, 0.0], [-4.0, 0.0]],
        ]
    )

    aligned_bounds = grid.align_bounds(bounds, mode="expand")
    ids, shape = grid.cells_in_bounds(aligned_bounds, return_cell_count=True)
    numpy.testing.assert_allclose(ids, expected_ids)
    assert shape == (2, 3)
    assert ids.shape == shape


def test_crs():
    dx = 10
    dy = 20
    offset = (5, 10)
    crs = 3857
    grid = RectGrid(dx=dx, dy=dy, offset=offset, crs=crs)
    new_grid = grid.to_crs(crs=4326)

    expected_dx = 8.983152841195213e-05
    expected_dy = 2 * expected_dx

    assert new_grid.crs.to_epsg() == 4326
    numpy.testing.assert_allclose(new_grid.dx, expected_dx)
    numpy.testing.assert_allclose(new_grid.dy, expected_dy)
    numpy.testing.assert_allclose(new_grid.offset, (expected_dx / 2, expected_dy / 2))


@pytest.mark.parametrize(
    "index,expected_np_id,expected_value",
    [  # note, numpy id is in y,x
        [(0, 0), ([2, 1]), 7],
        [
            [(-1, 1), (1, -2)],  # index
            [(1, 4), (0, 2)],  # expected_np_id in [(y0, y1), (x0,x1)]
            [3, 14],  # expected_value
        ],
    ],
)
def test_grid_id_to_numpy_id(
    basic_bounded_rect_grid, index, expected_np_id, expected_value
):
    grid = basic_bounded_rect_grid

    result = grid.grid_id_to_numpy_id(index)
    numpy.testing.assert_almost_equal(result, expected_np_id)
    numpy.testing.assert_almost_equal(grid.data[result[0], result[1]], expected_value)


def test_grid_id_to_numpy_id_nd(basic_bounded_rect_grid):
    grid = basic_bounded_rect_grid
    index = [[[1, 2], [1, 2]]]
    result = grid.grid_id_to_numpy_id(index)
    numpy.testing.assert_allclose(grid.data[result], grid.value(index))


@pytest.mark.parametrize(
    "np_index,expected_grid_id",
    [  # note, numpy id is in y,x
        [(2, 1), (0, 0)],
        [
            [(1, 4), (0, 2)],  # np_index
            [(-1, 1), (1, -2)],  # expected_grid_id in [(y0, y1), (x0,x1)]
        ],
    ],
)
def test_numpy_id_to_grid_id(basic_bounded_rect_grid, np_index, expected_grid_id):
    grid = basic_bounded_rect_grid
    result = grid.numpy_id_to_grid_id(np_index)

    numpy.testing.assert_almost_equal(result, expected_grid_id)
    numpy.testing.assert_almost_equal(
        grid.data[np_index[0], np_index[1]], grid.value(result)
    )


def test_nodata_value(basic_bounded_rect_grid):
    grid = basic_bounded_rect_grid
    grid.nodata_value = None

    # test no data are nodata
    assert grid.nodata_value is None
    assert grid.nodata() is None

    # test only one value is nodata
    grid.nodata_value = 6
    numpy.testing.assert_allclose(grid.nodata(), [-1, 0])

    # test all values are nodata
    grid = grid.update(numpy.ones((grid.height, grid.width)))
    assert grid.nodata_value == 6  # make sure nodata is inhertied after update
    grid.nodata_value = 1
    numpy.testing.assert_allclose(
        grid.nodata(), grid.cells_in_bounds(grid.bounds).ravel()
    )


@pytest.mark.parametrize("method", ["nearest", "linear", "cubic"])
def test_interp_nodata(basic_bounded_rect_grid, method):
    grid = basic_bounded_rect_grid.copy()
    grid.data[1:4, 0:4] = grid.nodata_value
    result_grid = grid.interp_nodata(method=method)

    if method == "nearest":
        numpy.testing.assert_allclose(
            result_grid, numpy.vstack([3 * [[0, 1, 2]], 2 * [[12, 13, 14]]])
        )
    else:
        numpy.testing.assert_allclose(result_grid, basic_bounded_rect_grid)


@pytest.mark.parametrize("depth", list(range(1, 7)))
@pytest.mark.parametrize("index", [[2, 1], [1, 2]])
@pytest.mark.parametrize("include_selected", [False, True])
@pytest.mark.parametrize("connect_corners", [False, True])
def test_neighbours(depth, index, include_selected, connect_corners):
    grid = RectGrid(dx=3, dy=3)
    neighbours = grid.neighbours(
        index,
        depth=depth,
        connect_corners=connect_corners,
        include_selected=include_selected,
    )

    if include_selected:
        # make sure the index is present and at the center of the neighbours array
        center_index = int(numpy.floor(len(neighbours) / 2))
        numpy.testing.assert_allclose(neighbours[center_index], index)
        # remove center index for further testing of other neighbours
        neighbours = numpy.delete(neighbours, center_index, axis=0)

    # If the neighbours are correct, there are always a multiple of 6 cells with the same distance to the center cell
    distances = numpy.linalg.norm(
        grid.centroid(neighbours) - grid.centroid(index), axis=1
    )
    for d in numpy.unique(distances):
        assert sum(distances == d) % 4 == 0

    if connect_corners:
        # No cell can be further away than 'depth' number of cells * diagonal
        assert all(
            distances <= (grid.dx**2 + grid.dy**2) ** 0.5 * depth + 1e-14
        )  # add 1e-14 in absence of atol
    else:
        # No cell can be further away than 'depth' number of cells * cell size
        assert all(distances <= grid.dx * depth)


@pytest.mark.parametrize("include_selected", [False, True])
@pytest.mark.parametrize(
    "connect_corners, expected_cell_ids",
    [
        (
            False,
            [
                [
                    [-1, 1],
                    [-2, 0],
                    [-1, 0],  # selected id
                    [0, 0],
                    [-1, -1],
                ],
                [
                    [2, 2],
                    [1, 1],
                    [2, 1],  # selected id
                    [3, 1],
                    [2, 0],
                ],
            ],
        ),
        (
            True,
            [
                [
                    [-2, 1],
                    [-1, 1],
                    [0, 1],
                    [-2, 0],
                    [-1, 0],  # selected id
                    [0, 0],
                    [-2, -1],
                    [-1, -1],
                    [0, -1],
                ],
                [
                    [1, 2],
                    [2, 2],
                    [3, 2],
                    [1, 1],
                    [2, 1],  # selected id
                    [3, 1],
                    [1, 0],
                    [2, 0],
                    [3, 0],
                ],
            ],
        ),
    ],
)
def test_neighbours_multiple_indices(
    include_selected, connect_corners, expected_cell_ids
):
    expected_cell_ids = numpy.array(expected_cell_ids)
    testgrid = RectGrid(dx=1, dy=2)

    neighbours = testgrid.neighbours(
        [[-1, 0], [2, 1]],
        connect_corners=connect_corners,
        include_selected=include_selected,
    )
    if not include_selected:
        # exclude fourth cell (center)
        center_cell = int(expected_cell_ids.shape[1] / 2)
        remaining_cells = numpy.delete(
            numpy.arange(expected_cell_ids.shape[1]), center_cell
        )
        expected_cell_ids = expected_cell_ids[:, remaining_cells]

    numpy.testing.assert_allclose(neighbours, expected_cell_ids)
    neighbours_one_point = testgrid.neighbours(
        [-1, 0], connect_corners=connect_corners, include_selected=include_selected
    )
    numpy.testing.assert_allclose(neighbours_one_point, expected_cell_ids[0])


def test_to_bounded():
    grid = RectGrid(dx=1.5, dy=1.5)
    grid.crs = 4326
    bounds = (1, 1, 5, 5)
    bounds = grid.align_bounds(bounds)
    result = grid.to_bounded(bounds)

    assert isinstance(result, BoundedRectGrid)
    assert result.data.shape == (4, 4)
    assert grid.dx == result.dx
    assert grid.dy == result.dy
    assert grid.crs.is_exact_same(result.crs)
    assert bounds == result.bounds
    assert numpy.all(numpy.isnan(result.data))


@pytest.mark.parametrize("as_mp", [True, False])
def test_to_shapely(as_mp):
    grid = RectGrid(dx=1.5, dy=1.5)
    ids = [[-3, 2], [3, -6]]
    geoms = grid.to_shapely(ids, as_multipolygon=as_mp)

    if as_mp:
        assert isinstance(geoms, shapely.geometry.MultiPolygon)
        geoms = geoms.geoms

    centroids = [[geom.centroid.x, geom.centroid.y] for geom in geoms]
    numpy.testing.assert_allclose(centroids, grid.centroid(ids))
    for geom in geoms:
        numpy.testing.assert_allclose(geom.area, grid.dx * grid.dy)


def test_cell_corners():
    grid = RectGrid(dx=1.5, dy=1.5)
    ids = [[-3, 2], [3, -6]]

    corners = grid.cell_corners(ids)

    expected_corners = numpy.array(
        [
            [[-4.5, 3.0], [-3.0, 3.0], [-3.0, 4.5], [-4.5, 4.5]],
            [[4.5, -9.0], [6.0, -9.0], [6.0, -7.5], [4.5, -7.5]],
        ]
    )

    numpy.testing.assert_allclose(corners, expected_corners)


def test_is_aligned_with():
    grid = RectGrid(dx=1.2, dy=1.2)

    is_aligned, reason = grid.is_aligned_with(grid)
    assert is_aligned
    assert reason == ""

    other_grid = RectGrid(dx=1.2, dy=1.3)
    is_aligned, reason = grid.is_aligned_with(other_grid)
    assert not is_aligned
    assert "cellsize" in reason

    other_grid = RectGrid(dx=1.3, dy=1.2)
    is_aligned, reason = grid.is_aligned_with(other_grid)
    assert not is_aligned
    assert "cellsize" in reason

    other_grid = RectGrid(dx=1.2, dy=1.2, crs=4326)
    is_aligned, reason = grid.is_aligned_with(other_grid)
    assert not is_aligned
    assert "CRS" in reason

    grid.crs = 4326
    other_grid = RectGrid(dx=1.2, dy=1.2, crs=3857)
    is_aligned, reason = grid.is_aligned_with(other_grid)
    assert not is_aligned
    assert "CRS" in reason
    grid.crs = None  # reset crs for next tests

    other_grid = RectGrid(dx=1.2, dy=1.2, offset=(0, 1))
    is_aligned, reason = grid.is_aligned_with(other_grid)
    assert not is_aligned
    assert "offset" in reason

    other_grid = RectGrid(dx=1.2, dy=1.2, offset=(1, 0))
    is_aligned, reason = grid.is_aligned_with(other_grid)
    assert not is_aligned
    assert "offset" in reason

    other_grid = RectGrid(dx=1.2, dy=1.1, offset=(1, 1), crs=4326)
    is_aligned, reason = grid.is_aligned_with(other_grid)
    assert not is_aligned
    assert all(attr in reason for attr in ["CRS", "cellsize", "offset"])

    with pytest.raises(TypeError):
        other_grid = 1
        is_aligned, reason = grid.is_aligned_with(other_grid)

    other_grid = HexGrid(size=1)
    is_aligned, reason = grid.is_aligned_with(other_grid)
    assert not is_aligned
    assert "Grid type is not the same" in reason


@pytest.mark.parametrize("rot", (0, 15.5, 30, -26.2))
def test_centering_with_offset(rot):
    grid = RectGrid(dx=3, dy=3, rotation=rot)
    grid.offset = (-grid.dx / 2, -grid.dy / 2)
    numpy.testing.assert_allclose(grid.centroid([-1, -1]), [0, 0])


@pytest.mark.parametrize(
    "rot,expected_rot_mat",
    (
        (0, [[1, 0], [0, 1]]),
        (15.5, [[0.96363045, -0.26723838], [0.26723838, 0.96363045]]),
        (30, [[0.8660254, -0.5], [0.5, 0.8660254]]),
        (-26.2, [[0.89725837, 0.44150585], [-0.44150585, 0.89725837]]),
    ),
)
def test_rotation_setter(rot, expected_rot_mat):
    grid = RectGrid(dx=1.23, dy=0.987)
    grid.rotation = rot
    numpy.testing.assert_allclose(rot, grid.rotation)
    numpy.testing.assert_allclose(grid.rotation_matrix, expected_rot_mat)


def test_update():
    grid = RectGrid(dx=1, dy=2)

    new_grid = grid.update(crs=4326)
    assert grid.crs is None
    assert new_grid.crs.to_epsg() == 4326

    new_grid = grid.update(dx=0.3)
    numpy.testing.assert_allclose(grid.dx, 1)
    numpy.testing.assert_allclose(new_grid.dx, 0.3)
    numpy.testing.assert_allclose(new_grid.dy, 2)

    new_grid = grid.update(dy=0.6)
    numpy.testing.assert_allclose(grid.dy, 2)
    numpy.testing.assert_allclose(new_grid.dy, 0.6)
    numpy.testing.assert_allclose(new_grid.dx, 1)

    new_grid = grid.update(offset=(0.2, 0.3))
    numpy.testing.assert_allclose(grid.offset, (0, 0))
    numpy.testing.assert_allclose(new_grid.offset, (0.2, 0.3))

    new_grid = grid.update(rotation=2.5)
    numpy.testing.assert_allclose(grid.rotation, 0)
    numpy.testing.assert_allclose(new_grid.rotation, 2.5)

    new_grid = grid.update(area=4)
    numpy.testing.assert_allclose(grid.area, 2)
    numpy.testing.assert_allclose(new_grid.area, 4)


def test_dx_dy_setter():
    grid = RectGrid(dx=1.23, dy=4.56, rotation=10)
    numpy.testing.assert_allclose(grid.dx, 1.23)
    numpy.testing.assert_allclose(grid.dy, 4.56)
    grid.dx = 3.21
    grid.dy = 6.54
    numpy.testing.assert_allclose(grid.dx, 3.21)
    numpy.testing.assert_allclose(grid.dy, 6.54)
    numpy.testing.assert_allclose(grid._grid.cell_width(), 3.21)
    numpy.testing.assert_allclose(grid._grid.cell_height(), 6.54)

    with pytest.raises(ValueError):
        grid.dx = 0
    with pytest.raises(ValueError):
        grid.dx = -1
    with pytest.raises(ValueError):
        grid.dy = 0
    with pytest.raises(ValueError):
        grid.dy = -1


<<<<<<< HEAD
@pytest.mark.parametrize(
    "line, expected_ids",
    (
        (
            numpy.array(
                [
                    [-2.5, -1],
                    [2.5, 3],
                ]
            ),
            numpy.array(
                [[-3, -1], [-2, -1], [-2, 0], [-1, 0], [0, 1], [1, 1], [1, 2], [2, 2]]
            ),
        ),
        (
            numpy.array(
                [
                    [-2.5, 1],
                    [2.5, -3],
                ]
            ),
            numpy.array(
                [
                    [-3, 0],
                    [-2, 0],
                    [-2, -1],
                    [-1, -1],
                    [0, -2],
                    [1, -2],
                    [1, -3],
                    [2, -3],
                ]
            ),
        ),
        (
            numpy.array(
                [
                    [3, 2.5],
                    [-1, -2.5],
                ]
            ),
            numpy.array(
                [[2, 2], [2, 1], [1, 1], [1, 0], [0, -1], [0, -2], [-1, -2], [-1, -3]]
            ),
        ),
        (
            numpy.array(
                [
                    [-2, -2.5],
                    [2, 2.5],
                ]
            ),
            numpy.array(
                [[-2, -3], [-2, -2], [-1, -2], [-1, -1], [0, 0], [0, 1], [1, 1], [1, 2]]
            ),
        ),
        (
            numpy.array(
                [
                    [-2, -2],
                    [2, 2],
                ]
            ),
            numpy.array([[-2, -2], [-1, -1], [0, 0], [1, 1]]),
        ),
        (
            numpy.array(
                [
                    [-3, 3],
                    [3, -3],
                ]
            ),
            numpy.array([[-3, 2], [-2, 1], [-1, 0], [0, -1], [1, -2], [2, -3]]),
        ),
        (
            numpy.array(
                [
                    [-3, -2],
                    [3, 2],
                ]
            ),
            numpy.array(
                [[-3, -2], [-2, -2], [-2, -1], [-1, -1], [0, 0], [1, 0], [1, 1], [2, 1]]
            ),
        ),
        (
            numpy.array(
                [
                    [-3, -1],
                    [3, 1],
                ]
            ),
            numpy.array([[-3, -1], [-2, -1], [-1, -1], [0, 0], [1, 0], [2, 0]]),
        ),
        (
            numpy.array(
                [
                    [2, 1],
                    [-2, -1],
                ]
            ),
            numpy.array([[1, 0], [0, 0], [-1, -1], [-2, -1]]),
        ),
    ),
)
def test_cells_intersecting_line(line, expected_ids):
    grid = RectGrid(dx=1, dy=1)

    line = numpy.array(line)
    ids = grid.cells_intersecting_line(line)
    numpy.testing.assert_allclose(ids, expected_ids)

    # Make sure the returned indices don't depend on the order of the two points
    ids_rev = grid.cells_intersecting_line(line[::-1])
    numpy.testing.assert_allclose(ids, ids_rev[::-1])
=======
def test_size_setter():
    grid = RectGrid(dx=1.23, dy=4.56, rotation=10)
    assert grid.size is None
    numpy.testing.assert_allclose(grid.dx, 1.23)
    numpy.testing.assert_allclose(grid.dy, 4.56)
    grid.size = 3.21
    numpy.testing.assert_allclose(grid.size, 3.21)
    numpy.testing.assert_allclose(grid.dx, 3.21)
    numpy.testing.assert_allclose(grid.dy, 3.21)

    with pytest.raises(ValueError):
        grid.size = 0
    with pytest.raises(ValueError):
        grid.size = -1


def test_area_setter():
    grid = RectGrid(size=1, rotation=10)
    numpy.testing.assert_allclose(grid.area, 1)
    grid.area = 3.21
    numpy.testing.assert_allclose(grid.area, 3.21)

    with pytest.raises(ValueError):
        grid.area = 0
    with pytest.raises(ValueError):
        grid.area = -1


@pytest.mark.parametrize(
    "kwargs",
    [
        {"size": 0.1},
        {"size": 1234},
        {"dx": 1234, "dy": 0.3},
    ],
)
def test_area(kwargs):
    grid = RectGrid(**kwargs)
    geom = grid.to_shapely((0, 0))
    numpy.testing.assert_allclose(grid.area, geom.area)
>>>>>>> 8d620385
<|MERGE_RESOLUTION|>--- conflicted
+++ resolved
@@ -506,7 +506,6 @@
         grid.dy = -1
 
 
-<<<<<<< HEAD
 @pytest.mark.parametrize(
     "line, expected_ids",
     (
@@ -622,7 +621,8 @@
     # Make sure the returned indices don't depend on the order of the two points
     ids_rev = grid.cells_intersecting_line(line[::-1])
     numpy.testing.assert_allclose(ids, ids_rev[::-1])
-=======
+
+
 def test_size_setter():
     grid = RectGrid(dx=1.23, dy=4.56, rotation=10)
     assert grid.size is None
@@ -662,5 +662,4 @@
 def test_area(kwargs):
     grid = RectGrid(**kwargs)
     geom = grid.to_shapely((0, 0))
-    numpy.testing.assert_allclose(grid.area, geom.area)
->>>>>>> 8d620385
+    numpy.testing.assert_allclose(grid.area, geom.area)