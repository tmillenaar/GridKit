--- conflicted
+++ resolved
@@ -1,8 +1,5 @@
 import numpy
-<<<<<<< HEAD
-=======
 import pytest
->>>>>>> ec649a07
 
 from gridkit import raster_to_data_tile, read_raster, write_raster
 
@@ -25,11 +22,8 @@
     assert filepath.suffix == ".tiff"
 
 
-@pytest.mark.parametrize("bounds", [None, [4200000.0, 2600000.0, 4210000.0, 2610000.0]])
-@pytest.mark.parametrize("border_buffer", [0, 400, -300])
-def test_raster_to_data_tile(bounds, border_buffer):
+def test_raster_to_data_tile():
     path = "tests/data/alps_landuse.tiff"
-<<<<<<< HEAD
     grid_tile = raster_to_data_tile(path)
 
     expected_corners = [
@@ -39,26 +33,6 @@
         [4116200.0, 2575600.0],
     ]
     numpy.testing.assert_allclose(grid_tile.corners(), expected_corners)
-=======
-    grid_tile = raster_to_data_tile(path, bounds=bounds, border_buffer=border_buffer)
-
-    if bounds:
-        expected_bounds = numpy.array(bounds)
-        expected_bounds[:2] -= border_buffer
-        expected_bounds[2:] += border_buffer
-        expected_nx = expected_ny = 100.0 + (2 * border_buffer / 100)
-    else:
-        expected_bounds = numpy.array((4116200.0, 2575600.0, 4218700.0, 2624900.0))
-        expected_nx, expected_ny = (1025, 493)
-        if border_buffer <= 0:
-            expected_bounds[:2] -= border_buffer
-            expected_bounds[2:] += border_buffer
-            expected_nx += 2 * border_buffer / 100
-            expected_ny += 2 * border_buffer / 100
-    numpy.testing.assert_allclose(grid_tile.bounds, expected_bounds)
->>>>>>> ec649a07
     assert grid_tile.grid.dx == 100.0
     assert grid_tile.grid.dy == 100.0
-    assert grid_tile.nx == expected_nx
-    assert grid_tile.ny == expected_ny
     assert grid_tile.grid.crs.to_epsg() == 3035