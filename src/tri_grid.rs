use numpy::ndarray::*;
<<<<<<< HEAD
use crate::shapes;
=======
use numpy::ndarray::*;
use crate::interpolate;
>>>>>>> 8efc1704

fn iseven(val: i64) -> bool {
    val % 2 == 0
}
pub struct TriGrid {
    pub cellsize: f64,
    pub offset: (f64, f64),
}

impl TriGrid {
    pub fn new(cellsize: f64, offset: (f64, f64)) -> Self {
        TriGrid { cellsize, offset }
    }

    pub fn cell_height(&self) -> f64 {
        self.cellsize * (3_f64).sqrt()
    }

    pub fn radius(&self) -> f64 {
        2. / 3. * self.cell_height()
    }

    pub fn cell_width(&self) -> f64 {
        self.cellsize * 2.
    }

    pub fn dx(&self) -> f64 {
        self.cellsize
    }

    pub fn dy(&self) -> f64 {
        self.cell_height()
    }

    pub fn centroid(&self, index: &ArrayView2<i64>) -> Array2<f64> {
        let mut centroids = Array2::<f64>::zeros((index.shape()[0], 2));

        for cell_id in 0..centroids.shape()[0] {
            let point = self.centroid_single_point(index[Ix2(cell_id, 0)], index[Ix2(cell_id, 1)]);
            centroids[Ix2(cell_id, 0)] = point.0;
            centroids[Ix2(cell_id, 1)] = point.1;
        }
        centroids
    }

    fn centroid_single_point(&self, x: i64, y: i64) -> (f64, f64) {
        let centroid_x = x as f64 * self.dx() - (self.dx() / 2.) + self.offset.0;
        let mut centroid_y = y as f64 * self.dy() - (self.dy() / 2.) + self.offset.1;

        let vertical_offset = self.radius() - 0.5 * self.dy();
        if iseven(x) == iseven(y) {
            centroid_y = centroid_y + vertical_offset;
        } else {
            centroid_y = centroid_y - vertical_offset;
        }

        (centroid_x, centroid_y)
    }

    pub fn cell_corners(&self, index: &ArrayView2<i64>) -> Array3<f64> {
        let centroids = self.centroid(index);
        let mut corners = Array3::<f64>::zeros((index.shape()[0], 3, 2));

        for cell_id in 0..corners.shape()[0] {
            if iseven(index[Ix2(cell_id, 0)]) == iseven(index[Ix2(cell_id, 1)]) {
                corners[Ix3(cell_id, 0, 0)] = centroids[Ix2(cell_id, 0)];
                corners[Ix3(cell_id, 0, 1)] = centroids[Ix2(cell_id, 1)] - self.radius();
                corners[Ix3(cell_id, 1, 0)] = centroids[Ix2(cell_id, 0)] + self.dx();
                corners[Ix3(cell_id, 1, 1)] =
                    centroids[Ix2(cell_id, 1)] + (self.cell_height() - self.radius());
                corners[Ix3(cell_id, 2, 0)] = centroids[Ix2(cell_id, 0)] - self.dx();
                corners[Ix3(cell_id, 2, 1)] =
                    centroids[Ix2(cell_id, 1)] + (self.cell_height() - self.radius());
            } else {
                corners[Ix3(cell_id, 0, 0)] = centroids[Ix2(cell_id, 0)];
                corners[Ix3(cell_id, 0, 1)] = centroids[Ix2(cell_id, 1)] + self.radius();
                corners[Ix3(cell_id, 1, 0)] = centroids[Ix2(cell_id, 0)] + self.dx();
                corners[Ix3(cell_id, 1, 1)] =
                    centroids[Ix2(cell_id, 1)] - (self.cell_height() - self.radius());
                corners[Ix3(cell_id, 2, 0)] = centroids[Ix2(cell_id, 0)] - self.dx();
                corners[Ix3(cell_id, 2, 1)] =
                    centroids[Ix2(cell_id, 1)] - (self.cell_height() - self.radius());
            }
        }
        corners
    }

    pub fn cell_at_point(&self, points: &ArrayView2<f64>) -> Array2<i64> {
        let mut index = Array2::<i64>::zeros((points.shape()[0], 2));
        for cell_id in 0..points.shape()[0] {
            index[Ix2(cell_id, 0)] =
                (1. + (points[Ix2(cell_id, 0)] - self.offset.0) / self.dx()).floor() as i64;
            index[Ix2(cell_id, 1)] =
                (1. + (points[Ix2(cell_id, 1)] - self.offset.1) / self.dy()).floor() as i64;

            let rel_loc_x: f64 = ((points[Ix2(cell_id, 0)] - self.offset.0).abs()) % self.dx();
            let rel_loc_y: f64 = ((points[Ix2(cell_id, 1)] - self.offset.1).abs()) % self.dy();

            let mut downward_cell =
                iseven(index[Ix2(cell_id, 0)]) != iseven(index[Ix2(cell_id, 1)]);
            if index[Ix2(cell_id, 1)] > 0 {
                downward_cell = !downward_cell;
            }
            if downward_cell {
                // Bottom left of square that belongs to triangle to the left
                let is_inside = (rel_loc_x / self.dx()) + 0.5
                    > (self.cell_height() - rel_loc_y) / self.dy();
                if !is_inside {
                    let factor = if index[Ix2(cell_id, 0)] > 0 { -1 } else { 1 };
                    index[Ix2(cell_id, 0)] = index[Ix2(cell_id, 0)] + factor;
                }
                // Bottom right of square that belongs to triangle to the right
                let is_inside =
                    (rel_loc_x / self.dx()) - 0.5 < (rel_loc_y) / self.dy();
                if !is_inside {
                    let factor = if index[Ix2(cell_id, 0)] > 0 { 1 } else { -1 };
                    index[Ix2(cell_id, 0)] = index[Ix2(cell_id, 0)] + factor;
                }
            } else {
                // Top left of square that belongs to triangle to the left
                let is_inside =
                    (rel_loc_x / self.dx()) + 0.5 > rel_loc_y / self.dy();
                if !is_inside {
                    let factor = if index[Ix2(cell_id, 0)] > 0 { -1 } else { 1 };
                    index[Ix2(cell_id, 0)] = index[Ix2(cell_id, 0)] + factor;
                }
                // Top right of square that belongs to triangle to the right
                let is_inside = (rel_loc_x / self.dx()) - 0.5
                    < (self.cell_height() - rel_loc_y) / self.dy();
                if !is_inside {
                    let factor = if index[Ix2(cell_id, 0)] > 0 { 1 } else { -1 };
                    index[Ix2(cell_id, 0)] = index[Ix2(cell_id, 0)] + factor;
                }
            }
        }
        index
    }

    pub fn cells_in_bounds(&self, bounds: &(f64, f64, f64, f64)) -> (Array2<i64>, (usize, usize)) {
        // Get ids of the cells at diagonally opposing corners of the bounds
        // TODO: allow calling of cell_at_point with single point (tuple or 1d array)
        let left_bottom: Array2<f64> =
            array![[bounds.0 + self.dx() / 4., bounds.1 + self.dy() / 4.]];
        let right_top: Array2<f64> = array![[bounds.2 - self.dx() / 4., bounds.3 - self.dy() / 4.]];

        // translate the coordinates of the corner cells into indices
        let left_bottom_id = self.cell_at_point(&left_bottom.view());
        let right_top_id = self.cell_at_point(&right_top.view());

        // use the cells at the corners to determine
        // the ids in x an y direction as separate 1d arrays
        let minx = left_bottom_id[Ix2(0, 0)] - 2;
        let maxx = right_top_id[Ix2(0, 0)] + 2;

        let miny = left_bottom_id[Ix2(0, 1)] - 2;
        let maxy = right_top_id[Ix2(0, 1)] + 2;

        // fill raveled meshgrid if the centroid is in the bounds
        let nr_cells_x: usize = ((bounds.2 - bounds.0) / self.dx()).round() as usize;
        let nr_cells_y: usize = ((bounds.3 - bounds.1) / self.dy()).round() as usize;
        let mut index = Array2::<i64>::zeros((nr_cells_x * nr_cells_y, 2));
        let mut cell_id: usize = 0;
        let mut centroid: Array2<f64>;
        for y in (miny..=maxy).rev() {
            for x in minx..=maxx {
                centroid = self.centroid(&array!([x, y]).view()); // TODO: allow for calls using tuple or 1d array
                if (centroid[Ix2(0, 0)] > bounds.0) & // x > minx
                   (centroid[Ix2(0, 0)] < bounds.2) & // x < maxx
                   (centroid[Ix2(0, 1)] > bounds.1) & // y > miny
                   (centroid[Ix2(0, 1)] < bounds.3)   // y < maxy
                {
                    index[Ix2(cell_id, 0)] = x;
                    index[Ix2(cell_id, 1)] = y;
                    cell_id += 1;
                }
            }
        }

        (index, (nr_cells_y, nr_cells_x))
    }

    pub fn all_neighbours(
        &self,
        index: &ArrayView2<i64>,
        depth: i64,
        include_selected: bool,
        add_cell_id: bool,
    ) -> Array3<i64> {
        let add_cell_id = add_cell_id as i64;
        let mut total_nr_neighbours: usize = include_selected as usize;
        let mut nr_neighbours_factor: usize;
        let max_nr_cols: i64;
        let nr_rows: i64;

        nr_neighbours_factor = 4;
        max_nr_cols = 1 + 4 * depth;
        nr_rows = 1 + 2 * depth;

        for i in 0..depth {
            total_nr_neighbours = total_nr_neighbours + nr_neighbours_factor * 3 * (i + 1) as usize;
        }
        let mut relative_neighbours =
            Array3::<i64>::zeros((index.shape()[0], total_nr_neighbours, 2));

        let mut nr_cells_per_colum_upward = Array1::<i64>::zeros((nr_rows as usize,));
        for row_id in 0..depth {
            nr_cells_per_colum_upward[Ix1(row_id as usize)] =
                max_nr_cols - 2 * (depth - 1 - row_id);
        }
        for row_id in depth..(nr_rows) {
            nr_cells_per_colum_upward[Ix1(row_id as usize)] =
                max_nr_cols - 2 * (row_id - depth);
        }

        let mut counter: usize = 0;

        let mut nr_cells_per_colum_downward = Array1::<i64>::zeros((nr_rows as usize,));
        for i in 0..nr_rows {
            let i = i as usize;
            nr_cells_per_colum_downward[Ix1(i)] =
                nr_cells_per_colum_upward[Ix1(nr_rows as usize - 1 - i)];
        }

        let mut counter: usize = 0;
        let mut nr_cells_per_colum: &Array1<i64>;
        for cell_id in 0..relative_neighbours.shape()[0] {
            counter = 0;

            let downward_cell = iseven(index[Ix2(cell_id, 0)]) != iseven(index[Ix2(cell_id, 1)]);
            if downward_cell {
                nr_cells_per_colum = &nr_cells_per_colum_downward;
            } else {
                nr_cells_per_colum = &nr_cells_per_colum_upward;
            }

            for rel_row_id in (0..nr_rows).rev() {
                let nr_cells_in_colum = nr_cells_per_colum[Ix1(rel_row_id as usize)];
                for rel_col_id in 0..nr_cells_in_colum {
                    relative_neighbours[Ix3(cell_id, counter, 0)] = rel_col_id
                        - ((nr_cells_in_colum as f64 / 2.).floor() as i64)
                        + (add_cell_id * index[Ix2(cell_id, 0)]);
                    relative_neighbours[Ix3(cell_id, counter, 1)] =
                        depth - rel_row_id + (add_cell_id * index[Ix2(cell_id, 1)]);
                    counter = counter + 1;
                    // Skip selected center cell if include_selected is false
                    counter = counter
                        - (!include_selected
                            && (rel_row_id == depth)
                            && (rel_col_id == (2 * depth))) as usize;
                }
            }
        }

        relative_neighbours
    }

    pub fn direct_neighbours(
        &self,
        index: &ArrayView2<i64>,
        depth: i64,
        include_selected: bool,
        add_cell_id: bool,
    ) -> Array3<i64> {
        let add_cell_id = add_cell_id as i64;
        let mut total_nr_neighbours: usize = include_selected as usize;

        let max_nr_cols = 1 + 2 * depth;
        let nr_rows = 1 + depth;

        for i in 0..depth {
            total_nr_neighbours = total_nr_neighbours + 3 * (i + 1) as usize;
        }
        let mut relative_neighbours =
            Array3::<i64>::zeros((index.shape()[0], total_nr_neighbours, 2));

        let mut nr_cells_per_colum_upward = Array1::<i64>::zeros((nr_rows as usize,));
        for row_id in 0..(depth / 2) {
            nr_cells_per_colum_upward[Ix1(row_id as usize)] =
                max_nr_cols - 2 * (depth / 2 - row_id);
        }
        for row_id in (depth / 2)..(nr_rows) {
            nr_cells_per_colum_upward[Ix1(row_id as usize)] =
                max_nr_cols - 2 * (row_id - depth / 2);
        }
        let mut nr_cells_per_colum_downward = Array1::<i64>::zeros((nr_rows as usize,));
        for i in 0..nr_rows {
            let i = i as usize;
            nr_cells_per_colum_downward[Ix1(i)] =
                nr_cells_per_colum_upward[Ix1(nr_rows as usize - 1 - i)];
        }

        let mut counter: usize = 0;
        let mut y_offset: i64;
        let mut skip_cell: bool;
        let mut nr_cells_per_colum: &Array1<i64>;
        for cell_id in 0..relative_neighbours.shape()[0] {
            counter = 0;

            let downward_cell = iseven(index[Ix2(cell_id, 0)]) == iseven(index[Ix2(cell_id, 1)]);
            if downward_cell {
                nr_cells_per_colum = &nr_cells_per_colum_downward;
            } else {
                nr_cells_per_colum = &nr_cells_per_colum_upward;
            }

            for rel_row_id in (0..nr_rows).rev() {
                let nr_cells_in_colum = nr_cells_per_colum[Ix1(rel_row_id as usize)];
                for rel_col_id in 0..nr_cells_in_colum {
                    let partial_row: i64;
                    if downward_cell {
                        if iseven(depth) {
                            partial_row = nr_rows - 1;
                        } else {
                            partial_row = 0;
                        }
                        skip_cell = rel_row_id == partial_row
                            && if (((index[Ix2(cell_id, 0)]) > 0) == (index[Ix2(cell_id, 1)] > 0)) {
                                iseven(rel_col_id) != iseven(index[Ix2(cell_id, 0)])
                            } else {
                                iseven(rel_col_id) == iseven(index[Ix2(cell_id, 0)])
                            };
                        y_offset = ((depth as f64 / 2.).floor() as i64);
                    } else {
                        if iseven(depth) {
                            partial_row = 0;
                        } else {
                            partial_row = nr_rows - 1;
                        }
                        skip_cell = rel_row_id == partial_row
                            && if (((index[Ix2(cell_id, 0)]) > 0) == (index[Ix2(cell_id, 1)] > 0)) {
                                iseven(rel_col_id) == iseven(index[Ix2(cell_id, 0)])
                            } else {
                                iseven(rel_col_id) != iseven(index[Ix2(cell_id, 0)])
                            };
                        y_offset = (depth as f64 / 2.).ceil() as i64;
                    }
                    if counter < relative_neighbours.shape()[1] {
                        if !skip_cell {
                            relative_neighbours[Ix3(cell_id, counter, 0)] = rel_col_id
                                - ((nr_cells_in_colum as f64 / 2.).floor() as i64)
                                + (add_cell_id * index[Ix2(cell_id, 0)]);
                            relative_neighbours[Ix3(cell_id, counter, 1)] =
                                depth - rel_row_id - y_offset
                                    + (add_cell_id * index[Ix2(cell_id, 1)]);
                            counter = counter + 1;
                        }
                    }

                    // Skip selected center cell if include_selected is false
                    counter = counter
                        - (!include_selected
                            && (nr_cells_in_colum == max_nr_cols)
                            && (rel_col_id == depth)) as usize;
                }
            }
        }

        relative_neighbours
    }

    pub fn cells_near_point(&self, point: &ArrayView2<f64>) -> Array3<i64> {
        let mut nearby_cells = Array3::<i64>::zeros((point.shape()[0], 6, 2));
        // TODO:
        // Condense this into a single loop
        let cell_ids = self.cell_at_point(point);
        let corners = self.cell_corners(&cell_ids.view());

        // Define arguments to be used when determining the minimum distance
        let mut min_dist: f64 = 0.;
        let mut nearest_corner_id: usize = 0;
        for cell_id in 0..corners.shape()[0] {
            // - compute id of min distance
            for corner_id in 0..corners.shape()[1] {
                let x = corners[Ix3(cell_id, corner_id, 0)];
                let y = corners[Ix3(cell_id, corner_id, 1)];
                let dx = point[Ix2(cell_id, 0)] - x;
                let dy = point[Ix2(cell_id, 1)] - y;
                let distance = (dx.powi(2) + dy.powi(2)).powf(0.5);
                if corner_id == 0 {
                    nearest_corner_id = corner_id;
                    min_dist = distance;
                } else if distance <= min_dist {
                    nearest_corner_id = corner_id;
                    min_dist = distance;
                }
            }

            // Define the relative ids of the nearby points with respect to the cell that contains the point
            // The nearby cells will depend on which corner of the cell the point is located at, and
            // whether the cell is pointing up or down.
            let rel_nearby_cells: Array2<i64>;
            if self._is_cell_upright(cell_ids[Ix2(cell_id, 0)], cell_ids[Ix2(cell_id, 1)]) {
                match nearest_corner_id {
                    0 => {
                        rel_nearby_cells =
                            array![[-1, 1], [0, 1], [1, 1], [-1, 0], [0, 0], [1, 0],];
                    }
                    1 => {
                        rel_nearby_cells =
                            array![[0, 0], [1, 0], [2, 0], [0, -1], [1, -1], [2, -1],];
                    }
                    2 => {
                        rel_nearby_cells =
                            array![[-2, 0], [-1, 0], [0, 0], [-2, -1], [-1, -1], [0, -1],];
                    }
                    _ => {
                        panic!("Invalid nearest corner id: {}. Expected the corner triangle ID to be any of (0,1,2)", nearest_corner_id);
                    }
                }
            } else {
                // Triangle points upright
                match nearest_corner_id {
                    0 => {
                        rel_nearby_cells =
                            array![[-1, 0], [0, 0], [1, 0], [-1, -1], [0, -1], [1, -1],];
                    }
                    1 => {
                        rel_nearby_cells = array![[0, 1], [1, 1], [2, 1], [0, 0], [1, 0], [2, 0],];
                    }
                    2 => {
                        rel_nearby_cells =
                            array![[-2, 1], [-1, 1], [0, 1], [-2, 0], [-1, 0], [0, 0],];
                    }
                    _ => {
                        panic!("Invalid nearest corner id: {}. Expected the corner triangle ID to be any of (0,1,2)", nearest_corner_id);
                    }
                }
            }
            // Insert ids into return array for current cell_id
            nearby_cells
                .slice_mut(s![cell_id, .., ..])
                .assign(&(rel_nearby_cells + cell_ids.slice(s![cell_id, ..]))); // Try inserting slice?
        }

        nearby_cells
    }

    fn _is_cell_upright(&self, id_x: i64, id_y: i64) -> bool {
        iseven(id_x) != iseven(id_y)
    }

    pub fn is_cell_upright(&self, index: &ArrayView2<i64>) -> Array1<bool> {
        let mut cells = Array1::<bool>::from_elem(index.shape()[0], false);
        for cell_id in 0..cells.shape()[0] {
            cells[Ix1(cell_id)] =
                self._is_cell_upright(index[Ix2(cell_id, 0)], index[Ix2(cell_id, 1)]);
        }
        cells
    }
<<<<<<< HEAD
    
    pub fn multipolygon_wkb(
        &self,
        index: &ArrayView2<i64>,
    ) -> Vec<u8> {
        let coords = self.cell_corners(index);
        shapes::coords_to_multipolygon_wkb(&coords.view())
=======

    pub fn linear_interpolation (
        &self,
        sample_points: &ArrayView2<f64>,
        nearby_value_locations: &ArrayView3<f64>,
        nearby_values: &ArrayView2<f64>,
    ) -> Array1<f64> {
        let mut values = Array1::<f64>::zeros(sample_points.shape()[0]);
        Zip::from(&mut values)
            .and(sample_points.axis_iter(Axis(0)))
            .and(nearby_value_locations.axis_iter(Axis(0)))
            .and(nearby_values.axis_iter(Axis(0)))
            .for_each(|
                new_val,
                point,
                val_locs,
                near_vals
            | {
                // get 2 nearest point ids
                let point_to_centroid_vecs = &val_locs - &point;
                let mut near_pnt_1: usize = 0;
                let mut near_pnt_2: usize = 0;
                let mut near_dist_1: f64 = f64::MAX;
                let mut near_dist_2: f64 = f64::MAX;
                for (i, vec) in point_to_centroid_vecs.axis_iter(Axis(0)).enumerate() {
                    let dist = crate::interpolate::vec_norm_1d(&vec);
                    if (dist <= near_dist_1) {
                        near_dist_2 = near_dist_1;
                        near_dist_1 = dist;
                        near_pnt_2 = near_pnt_1;
                        near_pnt_1 = i;
                    } else if (dist <= near_dist_2) {
                        near_dist_2 = dist;
                        near_pnt_2 = i;
                    }
                }
                // mean of 6 (val and centroid)
                let mean_centroid = val_locs.mean_axis(Axis(0)).unwrap();
                let mean_val = near_vals.mean().unwrap();
                let near_pnt_locs =  array![
                    [val_locs[Ix2(near_pnt_1, 0)], val_locs[Ix2(near_pnt_1, 1)]],
                    [val_locs[Ix2(near_pnt_2, 0)], val_locs[Ix2(near_pnt_2, 1)]],
                    [mean_centroid[Ix1(0)], mean_centroid[Ix1(1)]],
                ];
                let near_pnt_vals =  array![
                    near_vals[Ix1(near_pnt_1)],
                    near_vals[Ix1(near_pnt_2)],
                    mean_val,
                ];
                let weights = crate::interpolate::linear_interp_weights_single_triangle(
                    &point,
                    &near_pnt_locs.view()
                );
                *new_val = (&weights * &near_pnt_vals).sum();
            });
        values
>>>>>>> 8efc1704
    }
}<|MERGE_RESOLUTION|>--- conflicted
+++ resolved
@@ -1,10 +1,6 @@
 use numpy::ndarray::*;
-<<<<<<< HEAD
 use crate::shapes;
-=======
-use numpy::ndarray::*;
 use crate::interpolate;
->>>>>>> 8efc1704
 
 fn iseven(val: i64) -> bool {
     val % 2 == 0
@@ -454,7 +450,6 @@
         }
         cells
     }
-<<<<<<< HEAD
     
     pub fn multipolygon_wkb(
         &self,
@@ -462,7 +457,7 @@
     ) -> Vec<u8> {
         let coords = self.cell_corners(index);
         shapes::coords_to_multipolygon_wkb(&coords.view())
-=======
+    }
 
     pub fn linear_interpolation (
         &self,
@@ -519,6 +514,5 @@
                 *new_val = (&weights * &near_pnt_vals).sum();
             });
         values
->>>>>>> 8efc1704
     }
 }