use std::fmt::Debug;

use numpy::ndarray::*;
use crate::interpolate;
use crate::utils::*;
use crate::grid::GridTraits;

#[derive(Clone)]
pub struct TriGrid {
    pub cellsize: f64,
    pub offset: (f64, f64),
    pub _rotation: f64,
    pub _rotation_matrix: Array2<f64>,
    pub _rotation_matrix_inv: Array2<f64>,
}

impl GridTraits for TriGrid {
    fn dx(&self) -> f64 {
        self.cellsize
    }
<<<<<<< HEAD

    pub fn cell_height(&self) -> f64 {
        self.dx() * (3_f64).sqrt()
    }

    pub fn cell_width(&self) -> f64 {
        self.cellsize
=======
    fn dy(&self) -> f64 {
        self.cell_height()
    }
    fn offset(&self) -> (f64, f64) {
        self.offset
>>>>>>> bb50b496
    }
    fn radius(&self) -> f64 {
        2. / 3. * self.cell_height()
    }
<<<<<<< HEAD

    pub fn dx(&self) -> f64 {
        self.cellsize / 2.
=======
    fn rotation(&self) -> f64 {
        self._rotation
>>>>>>> bb50b496
    }
    fn rotation_matrix(&self) -> Array2<f64> {
        self._rotation_matrix.clone()
    }
    fn rotation_matrix_inv(&self) -> Array2<f64> {
        self._rotation_matrix_inv.clone()
    }
    fn centroid_xy_no_rot(&self, x: i64, y: i64) -> (f64, f64) {
        let centroid_x = x as f64 * self.dx() - (self.dx() / 2.) + self.offset.0;
        let mut centroid_y = y as f64 * self.dy() - (self.dy() / 2.) + self.offset.1;

        let vertical_offset = self.radius() - 0.5 * self.dy();
        if iseven(x) == iseven(y) {
            centroid_y = centroid_y + vertical_offset;
        } else {
            centroid_y = centroid_y - vertical_offset;
        }

        (centroid_x, centroid_y)
    }
    fn centroid(&self, index: &ArrayView2<i64>) -> Array2<f64> {
        let mut centroids = Array2::<f64>::zeros((index.shape()[0], 2));

        for cell_id in 0..centroids.shape()[0] {
            let point = self.centroid_xy_no_rot(index[Ix2(cell_id, 0)], index[Ix2(cell_id, 1)]);
            centroids[Ix2(cell_id, 0)] = point.0;
            centroids[Ix2(cell_id, 1)] = point.1;
        }

        if self.rotation() != 0. {
            for cell_id in 0..centroids.shape()[0] {
                let mut centroid = centroids.slice_mut(s![cell_id, ..]);
                let cent_rot = self._rotation_matrix.dot(&centroid);
                centroid.assign(&cent_rot);
            }
        }
        
        centroids
    }
}
impl TriGrid {
    pub fn new(cellsize: f64, offset: (f64, f64), rotation: f64) -> Self {
        let _rotation_matrix = rotation_matrix_from_angle(rotation);
        let _rotation_matrix_inv = rotation_matrix_from_angle(-rotation);
        // TODO: Find a way to normalize_offset without having to instantiate tmp object
        let _rotation = rotation;
        let self_tmp = TriGrid { cellsize, offset, _rotation, _rotation_matrix, _rotation_matrix_inv };
        let offset = normalize_offset(offset, self_tmp.cell_width(), self_tmp.cell_height());
        let _rotation_matrix = rotation_matrix_from_angle(rotation);
        let _rotation_matrix_inv = rotation_matrix_from_angle(-rotation);
        TriGrid { cellsize, offset, _rotation, _rotation_matrix, _rotation_matrix_inv }
    }

<<<<<<< HEAD
    fn centroid_xy_no_rot(&self, x: i64, y: i64) -> (f64, f64) {
        let centroid_x = x as f64 * self.dx() + self.dx() + self.offset.0;
        let mut centroid_y = y as f64 * self.dy() + (self.dy() / 2.) + self.offset.1;

        let vertical_offset = self.radius() - 0.5 * self.dy();
        if iseven(x) == iseven(y) {
            centroid_y = centroid_y - vertical_offset;
        } else {
            centroid_y = centroid_y + vertical_offset;
        }
=======
    pub fn cell_height(&self) -> f64 {
        self.cellsize * (3_f64).sqrt()
    }
>>>>>>> bb50b496

    pub fn cell_width(&self) -> f64 {
        self.cellsize * 2.
    }

    pub fn cell_corners(&self, index: &ArrayView2<i64>) -> Array3<f64> {
        let mut corners = Array3::<f64>::zeros((index.shape()[0], 3, 2));

        for cell_id in 0..corners.shape()[0] {
            let (centroid_x, centroid_y) = self.centroid_xy_no_rot(index[Ix2(cell_id, 0)], index[Ix2(cell_id, 1)]);
            if iseven(index[Ix2(cell_id, 0)]) == iseven(index[Ix2(cell_id, 1)]) {
                corners[Ix3(cell_id, 0, 0)] = centroid_x;
                corners[Ix3(cell_id, 0, 1)] = centroid_y + self.radius();
                corners[Ix3(cell_id, 1, 0)] = centroid_x + self.dx();
                corners[Ix3(cell_id, 1, 1)] =
                    centroid_y - (self.cell_height() - self.radius());
                corners[Ix3(cell_id, 2, 0)] = centroid_x - self.dx();
                corners[Ix3(cell_id, 2, 1)] =
                    centroid_y - (self.cell_height() - self.radius());
            } else {
                corners[Ix3(cell_id, 0, 0)] = centroid_x;
                corners[Ix3(cell_id, 0, 1)] = centroid_y - self.radius();
                corners[Ix3(cell_id, 1, 0)] = centroid_x + self.dx();
                corners[Ix3(cell_id, 1, 1)] =
                    centroid_y + (self.cell_height() - self.radius());
                corners[Ix3(cell_id, 2, 0)] = centroid_x - self.dx();
                corners[Ix3(cell_id, 2, 1)] =
                    centroid_y + (self.cell_height() - self.radius());
            }
        }

        if self.rotation() != 0. {
            for cell_id in 0..corners.shape()[0] {
                for corner_id in 0..corners.shape()[1] {
                    let mut corner_xy = corners.slice_mut(s![cell_id, corner_id, ..]);
                    let rotated_corner_xy = self._rotation_matrix.dot(&corner_xy);
                    corner_xy.assign(&rotated_corner_xy);
                }
            }
        }
        corners
    }

    pub fn cell_at_point(&self, points: &ArrayView2<f64>) -> Array2<i64> {
        let mut index = Array2::<i64>::zeros((points.shape()[0], 2));
        for cell_id in 0..points.shape()[0] {
            let point = points.slice(s![cell_id, ..]);
<<<<<<< HEAD
            let point = self.rotation_matrix_inv.dot(&point);
=======
            let point = self._rotation_matrix_inv.dot(&point);
            index[Ix2(cell_id, 0)] =
                (1. + (point[Ix1(0)] - self.offset.0) / self.dx()).floor() as i64;
            index[Ix2(cell_id, 1)] =
                (1. + (point[Ix1(1)] - self.offset.1) / self.dy()).floor() as i64;
>>>>>>> bb50b496

            let flip_x = if point[Ix1(0)] < self.offset.0 {true} else {false};

            index[Ix2(cell_id, 1)] =
                ((point[Ix1(1)] - self.offset.1) / self.cell_height()).floor() as i64;
            index[Ix2(cell_id, 0)] =
                2 * ((point[Ix1(0)] - self.offset.0 + self.dx() * !iseven(index[Ix2(cell_id, 1)]) as i64 as f64) / self.cell_width()).floor() as i64 -1 * (!iseven(index[Ix2(cell_id, 1)]) as i64);

            // TODO: Fix this 3rd dimension of cell_id=0. I.e. fix cell_corners needing to take multiple ids at once
            let cell_origin = self.cell_corners(&index.slice(s![cell_id..cell_id+1, ..]));
            let cell_origin: ArrayBase<ViewRepr<&f64>, Dim<[usize; 1]>> = cell_origin.slice(s![0, 2, ..]);

            // let cell_origin = self.rotation_matrix_inv.dot(&cell_origin.slice(s![0, .., ..]));
            let cell_origin: ArrayBase<OwnedRepr<f64>, Dim<[usize; 1]>> = self.rotation_matrix_inv.dot(&cell_origin);
            let cell_origin_x = cell_origin[Ix1(0)];
            let cell_origin_y = cell_origin[Ix1(1)];
            let mut rel_loc_x: f64 = point[Ix1(0)] - cell_origin_x;
            let mut rel_loc_y: f64 = point[Ix1(1)] - cell_origin_y;
         
            let slope = self.dy() / self.dx();

            let left_eq = |x: f64| -> f64 {
                // Descrtibes the equation that forms the left border of the triangle
                slope * x
            };
            let right_eq = |x: f64| -> f64 {
                // Descrtibes the equation that forms the right border of the triangle
                -slope * x + 2.*self.cell_height()
            };

            let y_threshold_left = left_eq(rel_loc_x);
            let y_threshold_right = right_eq(rel_loc_x);

            let id_shift: i64 = if rel_loc_y > y_threshold_left {
                -1
            } else if rel_loc_y > y_threshold_right {
                1
            } else {
                0
            };
                                
            index[Ix2(cell_id, 0)] = index[Ix2(cell_id, 0)] + id_shift;
        }
        index
    }

    pub fn cells_in_bounds(&self, bounds: &(f64, f64, f64, f64)) -> (Array2<i64>, (usize, usize)) {
        // Get ids of the cells at diagonally opposing corners of the bounds
        // TODO: allow calling of cell_at_point with single point (tuple or 1d array)
        let left_bottom: Array2<f64> =
            array![[bounds.0 + self.dx() / 4., bounds.1 + self.dy() / 4.]];
        let right_top: Array2<f64> = array![[bounds.2 - self.cell_width() / 4., bounds.3 - self.dy() / 4.]];

        // translate the coordinates of the corner cells into indices
        let left_bottom_id = self.cell_at_point(&left_bottom.view());
        let right_top_id = self.cell_at_point(&right_top.view());

        // use the cells at the corners to determine
        // the ids in x an y direction as separate 1d arrays
        let minx = left_bottom_id[Ix2(0, 0)] - 2;
        let maxx = right_top_id[Ix2(0, 0)] + 2;

        let miny = left_bottom_id[Ix2(0, 1)] - 2;
        let maxy = right_top_id[Ix2(0, 1)] + 2;

        // fill raveled meshgrid if the centroid is in the bounds, left bound is inclusive
        let nr_cells_x: usize = ((bounds.2 - bounds.0) / self.dx()).round() as usize;
        let nr_cells_y: usize = ((bounds.3 - bounds.1) / self.dy()).round() as usize;
        let mut index = Array2::<i64>::zeros((nr_cells_x * nr_cells_y, 2));
        let mut cell_id: usize = 0;
        for y in (miny..=maxy).rev() {
            for x in minx..=maxx {
                let (centroid_x, centroid_y) = self.centroid_xy_no_rot(x, y);
                if (centroid_x >= bounds.0) & // x > minx
                   (centroid_x < bounds.2) & // x < maxx
                   (centroid_y > bounds.1) & // y > miny
                   (centroid_y < bounds.3)   // y < maxy
                {
                    index[Ix2(cell_id, 0)] = x;
                    index[Ix2(cell_id, 1)] = y;
                    cell_id += 1;
                }
            }
        }

        (index, (nr_cells_y, nr_cells_x))
    }

    pub fn all_neighbours(
        &self,
        index: &ArrayView2<i64>,
        depth: i64,
        include_selected: bool,
        add_cell_id: bool,
    ) -> Array3<i64> {
        let add_cell_id = add_cell_id as i64;
        let mut total_nr_neighbours: usize = include_selected as usize;
        let mut nr_neighbours_factor: usize;
        let max_nr_cols: i64;
        let nr_rows: i64;

        nr_neighbours_factor = 4;
        max_nr_cols = 1 + 4 * depth;
        nr_rows = 1 + 2 * depth;

        for i in 0..depth {
            total_nr_neighbours = total_nr_neighbours + nr_neighbours_factor * 3 * (i + 1) as usize;
        }
        let mut relative_neighbours =
            Array3::<i64>::zeros((index.shape()[0], total_nr_neighbours, 2));

        let mut nr_cells_per_colum_upward = Array1::<i64>::zeros((nr_rows as usize,));
        for row_id in 0..depth {
            nr_cells_per_colum_upward[Ix1(row_id as usize)] =
                max_nr_cols - 2 * (depth - 1 - row_id);
        }
        for row_id in depth..(nr_rows) {
            nr_cells_per_colum_upward[Ix1(row_id as usize)] =
                max_nr_cols - 2 * (row_id - depth);
        }

        let mut counter: usize = 0;

        let mut nr_cells_per_colum_downward = Array1::<i64>::zeros((nr_rows as usize,));
        for i in 0..nr_rows {
            let i = i as usize;
            nr_cells_per_colum_downward[Ix1(i)] =
                nr_cells_per_colum_upward[Ix1(nr_rows as usize - 1 - i)];
        }

        let mut counter: usize = 0;
        let mut nr_cells_per_colum: &Array1<i64>;
        for cell_id in 0..relative_neighbours.shape()[0] {
            counter = 0;

            let downward_cell = iseven(index[Ix2(cell_id, 0)]) != iseven(index[Ix2(cell_id, 1)]);
            if downward_cell {
                nr_cells_per_colum = &nr_cells_per_colum_downward;
            } else {
                nr_cells_per_colum = &nr_cells_per_colum_upward;
            }

            for rel_row_id in (0..nr_rows).rev() {
                let nr_cells_in_colum = nr_cells_per_colum[Ix1(rel_row_id as usize)];
                for rel_col_id in 0..nr_cells_in_colum {
                    relative_neighbours[Ix3(cell_id, counter, 0)] = rel_col_id
                        - ((nr_cells_in_colum as f64 / 2.).floor() as i64)
                        + (add_cell_id * index[Ix2(cell_id, 0)]);
                    relative_neighbours[Ix3(cell_id, counter, 1)] =
                        depth - rel_row_id + (add_cell_id * index[Ix2(cell_id, 1)]);
                    counter = counter + 1;
                    // Skip selected center cell if include_selected is false
                    counter = counter
                        - (!include_selected
                            && (rel_row_id == depth)
                            && (rel_col_id == (2 * depth))) as usize;
                }
            }
        }

        relative_neighbours
    }

    pub fn direct_neighbours(
        &self,
        index: &ArrayView2<i64>,
        depth: i64,
        include_selected: bool,
        add_cell_id: bool,
    ) -> Array3<i64> {
        let add_cell_id = add_cell_id as i64;
        let mut total_nr_neighbours: usize = include_selected as usize;

        let max_nr_cols = 1 + 2 * depth;
        let nr_rows = 1 + depth;

        for i in 0..depth {
            total_nr_neighbours = total_nr_neighbours + 3 * (i + 1) as usize;
        }
        let mut relative_neighbours =
            Array3::<i64>::zeros((index.shape()[0], total_nr_neighbours, 2));

        let mut nr_cells_per_colum_upward = Array1::<i64>::zeros((nr_rows as usize,));
        for row_id in 0..(depth / 2) {
            nr_cells_per_colum_upward[Ix1(row_id as usize)] =
                max_nr_cols - 2 * (depth / 2 - row_id);
        }
        for row_id in (depth / 2)..(nr_rows) {
            nr_cells_per_colum_upward[Ix1(row_id as usize)] =
                max_nr_cols - 2 * (row_id - depth / 2);
        }
        let mut nr_cells_per_colum_downward = Array1::<i64>::zeros((nr_rows as usize,));
        for i in 0..nr_rows {
            let i = i as usize;
            nr_cells_per_colum_downward[Ix1(i)] =
                nr_cells_per_colum_upward[Ix1(nr_rows as usize - 1 - i)];
        }

        let mut counter: usize = 0;
        let mut y_offset: i64;
        let mut skip_cell: bool;
        let mut nr_cells_per_colum: &Array1<i64>;
        for cell_id in 0..relative_neighbours.shape()[0] {
            counter = 0;
            let upright_cell = self._is_cell_upright(index[Ix2(cell_id, 0)], index[Ix2(cell_id, 1)]);
            let mut flip_vertically: i64;
            if upright_cell {
                flip_vertically = 1;
            } else {
                flip_vertically = -1;
            }
            for rel_row_id in (0..nr_rows) {
                let partial_row: i64;
                let nr_cells_in_colum:i64;
                if iseven(depth) {
                    partial_row = 0;
                    nr_cells_in_colum = nr_cells_per_colum_upward[Ix1(rel_row_id as usize)];
                } else {
                    partial_row = nr_rows - 1;
                    nr_cells_in_colum = nr_cells_per_colum_upward[Ix1(rel_row_id as usize)];
                }
                
                for rel_col_id in 0..nr_cells_in_colum {
                    if iseven(depth) {
                        skip_cell = rel_row_id == partial_row && !iseven(rel_col_id);
                    } else {
                        skip_cell = rel_row_id == partial_row && !iseven(rel_col_id);
                    }
                    y_offset = ((depth as f64 / 2.).floor() as i64);
                    if counter < relative_neighbours.shape()[1] {
                        if !skip_cell {
                            relative_neighbours[Ix3(cell_id, counter, 0)] = 
                                flip_vertically * (rel_col_id - (nr_cells_in_colum as f64 / 2.).floor() as i64)
                                + (add_cell_id * index[Ix2(cell_id, 0)]);
                            relative_neighbours[Ix3(cell_id, counter, 1)] =
                                flip_vertically * ((depth - rel_row_id - y_offset - !iseven(depth) as i64))
                                    + (add_cell_id * index[Ix2(cell_id, 1)]);
                            counter = counter + 1;
                        }
                    }

                    // Skip selected center cell if include_selected is false
                    counter = counter
                        - (!include_selected
                            && (nr_cells_in_colum == max_nr_cols)
                            && (rel_col_id == depth)) as usize;
                }
            }
        }

        relative_neighbours
    }

    pub fn cells_near_point(&self, points: &ArrayView2<f64>) -> Array3<i64> {
        let mut nearby_cells = Array3::<i64>::zeros((points.shape()[0], 6, 2));
        // TODO:
        // Condense this into a single loop
        let cell_ids = self.cell_at_point(points);
        let corners = self.cell_corners(&cell_ids.view());


        if self.rotation() != 0. {
            let mut points = points.to_owned();
            for cell_id in 0..points.shape()[0] {
                let mut point = points.slice_mut(s![cell_id, ..]);
                let point_rot = self._rotation_matrix_inv.dot(&point);
                point.assign(&point_rot);
            }
        }

        // Define arguments to be used when determining the minimum distance
        let mut min_dist: f64 = 0.;
        let mut nearest_corner_id: usize = 0;
        for cell_id in 0..corners.shape()[0] {
            // - compute id of min distance
            for corner_id in 0..corners.shape()[1] {
                let x = corners[Ix3(cell_id, corner_id, 0)];
                let y = corners[Ix3(cell_id, corner_id, 1)];
                let dx = points[Ix2(cell_id, 0)] - x;
                let dy = points[Ix2(cell_id, 1)] - y;
                let distance = (dx.powi(2) + dy.powi(2)).powf(0.5);
                if corner_id == 0 {
                    nearest_corner_id = corner_id;
                    min_dist = distance;
                } else if distance <= min_dist {
                    nearest_corner_id = corner_id;
                    min_dist = distance;
                }
            }

            // Define the relative ids of the nearby points with respect to the cell that contains the point
            // The nearby cells will depend on which corner of the cell the point is located at, and
            // whether the cell is pointing up or down.
            let rel_nearby_cells: Array2<i64>;
            if !self._is_cell_upright(cell_ids[Ix2(cell_id, 0)], cell_ids[Ix2(cell_id, 1)]) {
                // Triangle points upright
                match nearest_corner_id {
                    0 => {
                        rel_nearby_cells =
                            array![[-1, 0], [0, 0], [1, 0], [-1, -1], [0, -1], [1, -1],];
                    }
                    1 => {
                        rel_nearby_cells = array![[0, 1], [1, 1], [2, 1], [0, 0], [1, 0], [2, 0],];
                    }
                    2 => {
                        rel_nearby_cells =
                            array![[-2, 1], [-1, 1], [0, 1], [-2, 0], [-1, 0], [0, 0],];
                    }
                    _ => {
                        panic!("Invalid nearest corner id: {}. Expected the corner triangle ID to be any of (0,1,2)", nearest_corner_id);
                    }
                }
            } else {
                match nearest_corner_id {
                    0 => {
                        rel_nearby_cells =
                            array![[-1, 1], [0, 1], [1, 1], [-1, 0], [0, 0], [1, 0],];
                    }
                    1 => {
                        rel_nearby_cells =
                            array![[0, 0], [1, 0], [2, 0], [0, -1], [1, -1], [2, -1],];
                    }
                    2 => {
                        rel_nearby_cells =
                            array![[-2, 0], [-1, 0], [0, 0], [-2, -1], [-1, -1], [0, -1],];
                    }
                    _ => {
                        panic!("Invalid nearest corner id: {}. Expected the corner triangle ID to be any of (0,1,2)", nearest_corner_id);
                    }
                }
            }
            // Insert ids into return array for current cell_id
            nearby_cells
                .slice_mut(s![cell_id, .., ..])
                .assign(&(rel_nearby_cells + cell_ids.slice(s![cell_id, ..]))); // Try inserting slice?
        }

        nearby_cells
    }

    fn _is_cell_upright(&self, id_x: i64, id_y: i64) -> bool {
        // if (id_x >= 0) == (id_y >= 0) {
            iseven(id_x) == iseven(id_y)
        // } else {
        //     iseven(id_x) == iseven(id_y)
        // }
    }

    pub fn is_cell_upright(&self, index: &ArrayView2<i64>) -> Array1<bool> {
        let mut cells = Array1::<bool>::from_elem(index.shape()[0], false);
        for cell_id in 0..cells.shape()[0] {
            cells[Ix1(cell_id)] =
                self._is_cell_upright(index[Ix2(cell_id, 0)], index[Ix2(cell_id, 1)]);
        }
        cells
    }

    pub fn linear_interpolation (
        &self,
        sample_points: &ArrayView2<f64>,
        nearby_value_locations: &ArrayView3<f64>,
        nearby_values: &ArrayView2<f64>,
    ) -> Array1<f64> {
        let mut values = Array1::<f64>::zeros(sample_points.shape()[0]);
        Zip::from(&mut values)
            .and(sample_points.axis_iter(Axis(0)))
            .and(nearby_value_locations.axis_iter(Axis(0)))
            .and(nearby_values.axis_iter(Axis(0)))
            .for_each(|
                new_val,
                point,
                val_locs,
                near_vals
            | {
                // get 2 nearest point ids
                let point_to_centroid_vecs = &val_locs - &point;
                let mut near_pnt_1: usize = 0;
                let mut near_pnt_2: usize = 0;
                let mut near_dist_1: f64 = f64::MAX;
                let mut near_dist_2: f64 = f64::MAX;
                for (i, vec) in point_to_centroid_vecs.axis_iter(Axis(0)).enumerate() {
                    let dist = crate::interpolate::vec_norm_1d(&vec);
                    if (dist <= near_dist_1) {
                        near_dist_2 = near_dist_1;
                        near_dist_1 = dist;
                        near_pnt_2 = near_pnt_1;
                        near_pnt_1 = i;
                    } else if (dist <= near_dist_2) {
                        near_dist_2 = dist;
                        near_pnt_2 = i;
                    }
                }
                // mean of 6 (val and centroid)
                let mean_centroid = val_locs.mean_axis(Axis(0)).unwrap();
                let mean_val = near_vals.mean().unwrap();
                let near_pnt_locs =  array![
                    [val_locs[Ix2(near_pnt_1, 0)], val_locs[Ix2(near_pnt_1, 1)]],
                    [val_locs[Ix2(near_pnt_2, 0)], val_locs[Ix2(near_pnt_2, 1)]],
                    [mean_centroid[Ix1(0)], mean_centroid[Ix1(1)]],
                ];
                let near_pnt_vals =  array![
                    near_vals[Ix1(near_pnt_1)],
                    near_vals[Ix1(near_pnt_2)],
                    mean_val,
                ];
                let weights = crate::interpolate::linear_interp_weights_single_triangle(
                    &point,
                    &near_pnt_locs.view()
                );
                *new_val = (&weights * &near_pnt_vals).sum();
            });
        values
    }
}<|MERGE_RESOLUTION|>--- conflicted
+++ resolved
@@ -1,9 +1,9 @@
 use std::fmt::Debug;
 
-use numpy::ndarray::*;
+use crate::grid::GridTraits;
 use crate::interpolate;
 use crate::utils::*;
-use crate::grid::GridTraits;
+use numpy::ndarray::*;
 
 #[derive(Clone)]
 pub struct TriGrid {
@@ -16,35 +16,19 @@
 
 impl GridTraits for TriGrid {
     fn dx(&self) -> f64 {
-        self.cellsize
-    }
-<<<<<<< HEAD
-
-    pub fn cell_height(&self) -> f64 {
-        self.dx() * (3_f64).sqrt()
-    }
-
-    pub fn cell_width(&self) -> f64 {
-        self.cellsize
-=======
+        self.cellsize / 2.
+    }
     fn dy(&self) -> f64 {
         self.cell_height()
     }
     fn offset(&self) -> (f64, f64) {
         self.offset
->>>>>>> bb50b496
     }
     fn radius(&self) -> f64 {
         2. / 3. * self.cell_height()
     }
-<<<<<<< HEAD
-
-    pub fn dx(&self) -> f64 {
-        self.cellsize / 2.
-=======
     fn rotation(&self) -> f64 {
         self._rotation
->>>>>>> bb50b496
     }
     fn rotation_matrix(&self) -> Array2<f64> {
         self._rotation_matrix.clone()
@@ -53,14 +37,14 @@
         self._rotation_matrix_inv.clone()
     }
     fn centroid_xy_no_rot(&self, x: i64, y: i64) -> (f64, f64) {
-        let centroid_x = x as f64 * self.dx() - (self.dx() / 2.) + self.offset.0;
-        let mut centroid_y = y as f64 * self.dy() - (self.dy() / 2.) + self.offset.1;
+        let centroid_x = x as f64 * self.dx() + self.dx() + self.offset.0;
+        let mut centroid_y = y as f64 * self.dy() + (self.dy() / 2.) + self.offset.1;
 
         let vertical_offset = self.radius() - 0.5 * self.dy();
         if iseven(x) == iseven(y) {
+            centroid_y = centroid_y - vertical_offset;
+        } else {
             centroid_y = centroid_y + vertical_offset;
-        } else {
-            centroid_y = centroid_y - vertical_offset;
         }
 
         (centroid_x, centroid_y)
@@ -81,7 +65,7 @@
                 centroid.assign(&cent_rot);
             }
         }
-        
+
         centroids
     }
 }
@@ -91,57 +75,53 @@
         let _rotation_matrix_inv = rotation_matrix_from_angle(-rotation);
         // TODO: Find a way to normalize_offset without having to instantiate tmp object
         let _rotation = rotation;
-        let self_tmp = TriGrid { cellsize, offset, _rotation, _rotation_matrix, _rotation_matrix_inv };
+        let self_tmp = TriGrid {
+            cellsize,
+            offset,
+            _rotation,
+            _rotation_matrix,
+            _rotation_matrix_inv,
+        };
         let offset = normalize_offset(offset, self_tmp.cell_width(), self_tmp.cell_height());
         let _rotation_matrix = rotation_matrix_from_angle(rotation);
         let _rotation_matrix_inv = rotation_matrix_from_angle(-rotation);
-        TriGrid { cellsize, offset, _rotation, _rotation_matrix, _rotation_matrix_inv }
-    }
-
-<<<<<<< HEAD
-    fn centroid_xy_no_rot(&self, x: i64, y: i64) -> (f64, f64) {
-        let centroid_x = x as f64 * self.dx() + self.dx() + self.offset.0;
-        let mut centroid_y = y as f64 * self.dy() + (self.dy() / 2.) + self.offset.1;
-
-        let vertical_offset = self.radius() - 0.5 * self.dy();
-        if iseven(x) == iseven(y) {
-            centroid_y = centroid_y - vertical_offset;
-        } else {
-            centroid_y = centroid_y + vertical_offset;
-        }
-=======
+        TriGrid {
+            cellsize,
+            offset,
+            _rotation,
+            _rotation_matrix,
+            _rotation_matrix_inv,
+        }
+    }
+
     pub fn cell_height(&self) -> f64 {
-        self.cellsize * (3_f64).sqrt()
-    }
->>>>>>> bb50b496
+        self.dx() * (3_f64).sqrt()
+    }
 
     pub fn cell_width(&self) -> f64 {
-        self.cellsize * 2.
+        self.cellsize
     }
 
     pub fn cell_corners(&self, index: &ArrayView2<i64>) -> Array3<f64> {
         let mut corners = Array3::<f64>::zeros((index.shape()[0], 3, 2));
 
         for cell_id in 0..corners.shape()[0] {
-            let (centroid_x, centroid_y) = self.centroid_xy_no_rot(index[Ix2(cell_id, 0)], index[Ix2(cell_id, 1)]);
+            let (centroid_x, centroid_y) =
+                self.centroid_xy_no_rot(index[Ix2(cell_id, 0)], index[Ix2(cell_id, 1)]);
             if iseven(index[Ix2(cell_id, 0)]) == iseven(index[Ix2(cell_id, 1)]) {
                 corners[Ix3(cell_id, 0, 0)] = centroid_x;
                 corners[Ix3(cell_id, 0, 1)] = centroid_y + self.radius();
                 corners[Ix3(cell_id, 1, 0)] = centroid_x + self.dx();
-                corners[Ix3(cell_id, 1, 1)] =
-                    centroid_y - (self.cell_height() - self.radius());
+                corners[Ix3(cell_id, 1, 1)] = centroid_y - (self.cell_height() - self.radius());
                 corners[Ix3(cell_id, 2, 0)] = centroid_x - self.dx();
-                corners[Ix3(cell_id, 2, 1)] =
-                    centroid_y - (self.cell_height() - self.radius());
+                corners[Ix3(cell_id, 2, 1)] = centroid_y - (self.cell_height() - self.radius());
             } else {
                 corners[Ix3(cell_id, 0, 0)] = centroid_x;
                 corners[Ix3(cell_id, 0, 1)] = centroid_y - self.radius();
                 corners[Ix3(cell_id, 1, 0)] = centroid_x + self.dx();
-                corners[Ix3(cell_id, 1, 1)] =
-                    centroid_y + (self.cell_height() - self.radius());
+                corners[Ix3(cell_id, 1, 1)] = centroid_y + (self.cell_height() - self.radius());
                 corners[Ix3(cell_id, 2, 0)] = centroid_x - self.dx();
-                corners[Ix3(cell_id, 2, 1)] =
-                    centroid_y + (self.cell_height() - self.radius());
+                corners[Ix3(cell_id, 2, 1)] = centroid_y + (self.cell_height() - self.radius());
             }
         }
 
@@ -161,34 +141,31 @@
         let mut index = Array2::<i64>::zeros((points.shape()[0], 2));
         for cell_id in 0..points.shape()[0] {
             let point = points.slice(s![cell_id, ..]);
-<<<<<<< HEAD
-            let point = self.rotation_matrix_inv.dot(&point);
-=======
             let point = self._rotation_matrix_inv.dot(&point);
             index[Ix2(cell_id, 0)] =
                 (1. + (point[Ix1(0)] - self.offset.0) / self.dx()).floor() as i64;
             index[Ix2(cell_id, 1)] =
-                (1. + (point[Ix1(1)] - self.offset.1) / self.dy()).floor() as i64;
->>>>>>> bb50b496
-
-            let flip_x = if point[Ix1(0)] < self.offset.0 {true} else {false};
-
-            index[Ix2(cell_id, 1)] =
                 ((point[Ix1(1)] - self.offset.1) / self.cell_height()).floor() as i64;
-            index[Ix2(cell_id, 0)] =
-                2 * ((point[Ix1(0)] - self.offset.0 + self.dx() * !iseven(index[Ix2(cell_id, 1)]) as i64 as f64) / self.cell_width()).floor() as i64 -1 * (!iseven(index[Ix2(cell_id, 1)]) as i64);
+            index[Ix2(cell_id, 0)] = 2
+                * ((point[Ix1(0)] - self.offset.0
+                    + self.dx() * !iseven(index[Ix2(cell_id, 1)]) as i64 as f64)
+                    / self.cell_width())
+                .floor() as i64
+                - 1 * (!iseven(index[Ix2(cell_id, 1)]) as i64);
 
             // TODO: Fix this 3rd dimension of cell_id=0. I.e. fix cell_corners needing to take multiple ids at once
-            let cell_origin = self.cell_corners(&index.slice(s![cell_id..cell_id+1, ..]));
-            let cell_origin: ArrayBase<ViewRepr<&f64>, Dim<[usize; 1]>> = cell_origin.slice(s![0, 2, ..]);
+            let cell_origin = self.cell_corners(&index.slice(s![cell_id..cell_id + 1, ..]));
+            let cell_origin: ArrayBase<ViewRepr<&f64>, Dim<[usize; 1]>> =
+                cell_origin.slice(s![0, 2, ..]);
 
             // let cell_origin = self.rotation_matrix_inv.dot(&cell_origin.slice(s![0, .., ..]));
-            let cell_origin: ArrayBase<OwnedRepr<f64>, Dim<[usize; 1]>> = self.rotation_matrix_inv.dot(&cell_origin);
+            let cell_origin: ArrayBase<OwnedRepr<f64>, Dim<[usize; 1]>> =
+                self._rotation_matrix_inv.dot(&cell_origin);
             let cell_origin_x = cell_origin[Ix1(0)];
             let cell_origin_y = cell_origin[Ix1(1)];
             let mut rel_loc_x: f64 = point[Ix1(0)] - cell_origin_x;
             let mut rel_loc_y: f64 = point[Ix1(1)] - cell_origin_y;
-         
+
             let slope = self.dy() / self.dx();
 
             let left_eq = |x: f64| -> f64 {
@@ -197,7 +174,7 @@
             };
             let right_eq = |x: f64| -> f64 {
                 // Descrtibes the equation that forms the right border of the triangle
-                -slope * x + 2.*self.cell_height()
+                -slope * x + 2. * self.cell_height()
             };
 
             let y_threshold_left = left_eq(rel_loc_x);
@@ -210,7 +187,7 @@
             } else {
                 0
             };
-                                
+
             index[Ix2(cell_id, 0)] = index[Ix2(cell_id, 0)] + id_shift;
         }
         index
@@ -221,7 +198,8 @@
         // TODO: allow calling of cell_at_point with single point (tuple or 1d array)
         let left_bottom: Array2<f64> =
             array![[bounds.0 + self.dx() / 4., bounds.1 + self.dy() / 4.]];
-        let right_top: Array2<f64> = array![[bounds.2 - self.cell_width() / 4., bounds.3 - self.dy() / 4.]];
+        let right_top: Array2<f64> =
+            array![[bounds.2 - self.cell_width() / 4., bounds.3 - self.dy() / 4.]];
 
         // translate the coordinates of the corner cells into indices
         let left_bottom_id = self.cell_at_point(&left_bottom.view());
@@ -246,7 +224,8 @@
                 if (centroid_x >= bounds.0) & // x > minx
                    (centroid_x < bounds.2) & // x < maxx
                    (centroid_y > bounds.1) & // y > miny
-                   (centroid_y < bounds.3)   // y < maxy
+                   (centroid_y < bounds.3)
+                // y < maxy
                 {
                     index[Ix2(cell_id, 0)] = x;
                     index[Ix2(cell_id, 1)] = y;
@@ -287,8 +266,7 @@
                 max_nr_cols - 2 * (depth - 1 - row_id);
         }
         for row_id in depth..(nr_rows) {
-            nr_cells_per_colum_upward[Ix1(row_id as usize)] =
-                max_nr_cols - 2 * (row_id - depth);
+            nr_cells_per_colum_upward[Ix1(row_id as usize)] = max_nr_cols - 2 * (row_id - depth);
         }
 
         let mut counter: usize = 0;
@@ -374,7 +352,8 @@
         let mut nr_cells_per_colum: &Array1<i64>;
         for cell_id in 0..relative_neighbours.shape()[0] {
             counter = 0;
-            let upright_cell = self._is_cell_upright(index[Ix2(cell_id, 0)], index[Ix2(cell_id, 1)]);
+            let upright_cell =
+                self._is_cell_upright(index[Ix2(cell_id, 0)], index[Ix2(cell_id, 1)]);
             let mut flip_vertically: i64;
             if upright_cell {
                 flip_vertically = 1;
@@ -383,7 +362,7 @@
             }
             for rel_row_id in (0..nr_rows) {
                 let partial_row: i64;
-                let nr_cells_in_colum:i64;
+                let nr_cells_in_colum: i64;
                 if iseven(depth) {
                     partial_row = 0;
                     nr_cells_in_colum = nr_cells_per_colum_upward[Ix1(rel_row_id as usize)];
@@ -391,7 +370,7 @@
                     partial_row = nr_rows - 1;
                     nr_cells_in_colum = nr_cells_per_colum_upward[Ix1(rel_row_id as usize)];
                 }
-                
+
                 for rel_col_id in 0..nr_cells_in_colum {
                     if iseven(depth) {
                         skip_cell = rel_row_id == partial_row && !iseven(rel_col_id);
@@ -401,12 +380,12 @@
                     y_offset = ((depth as f64 / 2.).floor() as i64);
                     if counter < relative_neighbours.shape()[1] {
                         if !skip_cell {
-                            relative_neighbours[Ix3(cell_id, counter, 0)] = 
-                                flip_vertically * (rel_col_id - (nr_cells_in_colum as f64 / 2.).floor() as i64)
+                            relative_neighbours[Ix3(cell_id, counter, 0)] = flip_vertically
+                                * (rel_col_id - (nr_cells_in_colum as f64 / 2.).floor() as i64)
                                 + (add_cell_id * index[Ix2(cell_id, 0)]);
-                            relative_neighbours[Ix3(cell_id, counter, 1)] =
-                                flip_vertically * ((depth - rel_row_id - y_offset - !iseven(depth) as i64))
-                                    + (add_cell_id * index[Ix2(cell_id, 1)]);
+                            relative_neighbours[Ix3(cell_id, counter, 1)] = flip_vertically
+                                * (depth - rel_row_id - y_offset - !iseven(depth) as i64)
+                                + (add_cell_id * index[Ix2(cell_id, 1)]);
                             counter = counter + 1;
                         }
                     }
@@ -429,7 +408,6 @@
         // Condense this into a single loop
         let cell_ids = self.cell_at_point(points);
         let corners = self.cell_corners(&cell_ids.view());
-
 
         if self.rotation() != 0. {
             let mut points = points.to_owned();
@@ -512,7 +490,7 @@
 
     fn _is_cell_upright(&self, id_x: i64, id_y: i64) -> bool {
         // if (id_x >= 0) == (id_y >= 0) {
-            iseven(id_x) == iseven(id_y)
+        iseven(id_x) == iseven(id_y)
         // } else {
         //     iseven(id_x) == iseven(id_y)
         // }
@@ -527,7 +505,7 @@
         cells
     }
 
-    pub fn linear_interpolation (
+    pub fn linear_interpolation(
         &self,
         sample_points: &ArrayView2<f64>,
         nearby_value_locations: &ArrayView3<f64>,
@@ -538,12 +516,7 @@
             .and(sample_points.axis_iter(Axis(0)))
             .and(nearby_value_locations.axis_iter(Axis(0)))
             .and(nearby_values.axis_iter(Axis(0)))
-            .for_each(|
-                new_val,
-                point,
-                val_locs,
-                near_vals
-            | {
+            .for_each(|new_val, point, val_locs, near_vals| {
                 // get 2 nearest point ids
                 let point_to_centroid_vecs = &val_locs - &point;
                 let mut near_pnt_1: usize = 0;
@@ -565,19 +538,19 @@
                 // mean of 6 (val and centroid)
                 let mean_centroid = val_locs.mean_axis(Axis(0)).unwrap();
                 let mean_val = near_vals.mean().unwrap();
-                let near_pnt_locs =  array![
+                let near_pnt_locs = array![
                     [val_locs[Ix2(near_pnt_1, 0)], val_locs[Ix2(near_pnt_1, 1)]],
                     [val_locs[Ix2(near_pnt_2, 0)], val_locs[Ix2(near_pnt_2, 1)]],
                     [mean_centroid[Ix1(0)], mean_centroid[Ix1(1)]],
                 ];
-                let near_pnt_vals =  array![
+                let near_pnt_vals = array![
                     near_vals[Ix1(near_pnt_1)],
                     near_vals[Ix1(near_pnt_2)],
                     mean_val,
                 ];
                 let weights = crate::interpolate::linear_interp_weights_single_triangle(
                     &point,
-                    &near_pnt_locs.view()
+                    &near_pnt_locs.view(),
                 );
                 *new_val = (&weights * &near_pnt_vals).sum();
             });
